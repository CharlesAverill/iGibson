import os
import random
import subprocess
from threading import Thread
import logging
import time

import cv2
import numpy as np
import pybullet as p
from gibson2.objects.visual_marker import VisualMarker
from gibson2.render.mesh_renderer.mesh_renderer_vr import MeshRendererVR
from gibson2.utils.utils import rotate_vector_2d


class ViewerVR:
    def __init__(self, use_companion_window, frame_save_path=None):
        """
        :param use_companion_window: whether to render companion window (passed in automatically from VrSettings)
        """
        self.renderer = None
        self.use_companion_window = use_companion_window
        self.frame_save_path = frame_save_path
        self.frame_counter = 0
        self.frame_save_video_handler = None

    def update(self):
        """
        Updates viewer.
        """
        if not self.renderer:
            raise RuntimeError(
                'Unable to render without a renderer attached to the ViewerVR!')
        if self.frame_save_path:
            frame = cv2.cvtColor(
                self.renderer.render(return_frame=True)[0],
                cv2.COLOR_RGB2BGR)
            frame = (frame * 255).astype(np.uint8)
            # Save as a video
            if self.frame_save_path.endswith('.mp4'):
                if self.frame_save_video_handler is None:
                    fourcc = cv2.VideoWriter_fourcc(*'XVID')
                    self.frame_save_video_handler = cv2.VideoWriter(
                        self.frame_save_path, fourcc, 30.0, (self.renderer.width, self.renderer.height))
                self.frame_save_video_handler.write(frame)
            # Save as a folder of images
            else:
                if not os.path.isdir(self.frame_save_path):
                    os.mkdir(self.frame_save_path)
                final_save_path = os.path.join(
                    self.frame_save_path,
                    '%05d.jpg' % self.frame_counter)
                cv2.imwrite(final_save_path, frame)
        else:
            self.renderer.render()

        if self.use_companion_window:
            self.renderer.render_companion_window()

        self.frame_counter += 1


class ViewerSimple:
    """Viewer class that just renders - V and P matrices are updated using the VRLogger."""

    def __init__(self,
                 simulator=None,
                 renderer=None,
                 ):
        self.renderer = renderer
        self.simulator = simulator

        cv2.namedWindow('ExternalView')
        cv2.moveWindow("ExternalView", 0, 0)

    def update(self):
        if not self.renderer is None:
            frames = self.renderer.render_robot_cameras(modes=('rgb'))
            if len(frames) > 0:
                frame = cv2.cvtColor(np.concatenate(
                    frames, axis=1), cv2.COLOR_RGB2BGR)
<<<<<<< HEAD
                cv2.imshow('ExternalView', frame)
        q = cv2.waitKey(1)
=======
                cv2.imshow('RobotView', frame)
        cv2.waitKey(1)
>>>>>>> ec81b4d4


class Viewer:
    def __init__(self,
                 initial_pos=[0, 0, 1.2],
                 initial_view_direction=[1, 0, 0],
                 initial_up=[0, 0, 1],
                 simulator=None,
                 renderer=None,
                 min_cam_z=-1e6,
                 ):
        """
        iGibson GUI (Viewer) for navigation, manipulation and motion planning / execution

        :param initial_pos: position of the camera
        :param initial_view_direction: viewing direction of the camera
        :param initial_up: up direction
        :param simulator: iGibson simulator
        :param renderer: iGibson renderer
        :param min_cam_z: minimum camera z
        """
        self.px = initial_pos[0]
        self.py = initial_pos[1]
        self.pz = initial_pos[2]
        self.theta = np.arctan2(
            initial_view_direction[1], initial_view_direction[0])
        self.phi = np.arctan2(initial_view_direction[2], np.sqrt(initial_view_direction[0] ** 2 +
                                                                 initial_view_direction[1] ** 2))
        self.min_cam_z = min_cam_z
        self.show_help = 0

        self._mouse_ix, self._mouse_iy = -1, -1
        self.left_down = False
        self.middle_down = False
        self.right_down = False
        self.view_direction = np.array(initial_view_direction)
        self.up = initial_up
        self.renderer = renderer
        self.simulator = simulator
        self.cid = []
        self.dist = 0

        # Flag to control if the mouse interface is in navigation, manipulation
        # or motion planning/execution mode
        self.manipulation_mode = 0

        # Video recording
        self.recording = False  # Boolean if we are recording frames from the viewer
        self.pause_recording = False  # Flag to pause/resume recording
        self.video_folder = ""

        cv2.namedWindow('ExternalView')
        cv2.moveWindow("ExternalView", 0, 0)
        cv2.namedWindow('RobotView')
        cv2.setMouseCallback('ExternalView', self.mouse_callback)
        self.create_visual_object()
        self.planner = None
        self.block_command = False

    def setup_motion_planner(self, planner=None):
        """
        Store the motion planner that is passed in

        :param planner: motion planner
        """
        self.planner = planner

    def create_visual_object(self):
        """
        Create visual objects to visualize interaction
        """
        self.constraint_marker = VisualMarker(
            radius=0.04, rgba_color=[0, 0, 1, 1])
        self.constraint_marker2 = VisualMarker(visual_shape=p.GEOM_CAPSULE, radius=0.01, length=3,
                                               initial_offset=[0, 0, -1.5], rgba_color=[0, 0, 1, 1])
        # print('SIMULATOR:', self.simulator)
        if self.simulator is not None:
            self.simulator.import_object(
                self.constraint_marker2, use_pbr=False)
            self.simulator.import_object(self.constraint_marker, use_pbr=False)
            self.constraint_marker.set_position([0, 0, -1])
            self.constraint_marker2.set_position([0, 0, -1])

    def apply_push_force(self, x, y, force):
        """
        Apply pushing force to a 3D point. Given a pixel location (x, y),
        compute the 3D location of that point, and then apply a virtual force
        of a given magnitude towards the negative surface normal at that point

        :param x: image pixel x coordinate
        :param y: image pixel y coordinate
        :param force: force magnitude
        """
        camera_pose = np.array([self.px, self.py, self.pz])
        self.renderer.set_camera(
            camera_pose, camera_pose + self.view_direction, self.up)
        position_cam = np.array([(x - self.renderer.width / 2) / float(self.renderer.width / 2) * np.tan(
            self.renderer.horizontal_fov / 2.0 / 180.0 * np.pi),
            -(y - self.renderer.height / 2) / float(self.renderer.height / 2) * np.tan(
            self.renderer.vertical_fov / 2.0 / 180.0 * np.pi),
            -1,
            1])
        position_cam[:3] *= 5

        position_world = np.linalg.inv(self.renderer.V).dot(position_cam)
        position_eye = camera_pose
        res = p.rayTest(position_eye, position_world[:3])
        if len(res) > 0 and res[0][0] != -1:
            # there is hit
            object_id, link_id, _, hit_pos, hit_normal = res[0]
            p.changeDynamics(
                object_id, -1, activationState=p.ACTIVATION_STATE_WAKE_UP)
            p.applyExternalForce(
                object_id, link_id, -np.array(hit_normal) * force, hit_pos, p.WORLD_FRAME)

    def create_constraint(self, x, y, fixed=False):
        """
        Create a constraint between the constraint marker and the object
        at pixel location (x, y). This is used for human users' mouse
        interaction with the objects in the scenes.

        :param x: image pixel x coordinate
        :param y: image pixel y coordinate
        :param fixed: whether to create a fixed joint. Otherwise, it's a point2point joint.
        """
        camera_pose = np.array([self.px, self.py, self.pz])
        self.renderer.set_camera(
            camera_pose, camera_pose + self.view_direction, self.up)

        position_cam = np.array([(x - self.renderer.width / 2) / float(self.renderer.width / 2) * np.tan(
            self.renderer.horizontal_fov / 2.0 / 180.0 * np.pi),
            -(y - self.renderer.height / 2) / float(self.renderer.height / 2) * np.tan(
            self.renderer.vertical_fov / 2.0 / 180.0 * np.pi),
            -1,
            1])
        position_cam[:3] *= 5

        position_world = np.linalg.inv(self.renderer.V).dot(position_cam)
        position_eye = camera_pose
        res = p.rayTest(position_eye, position_world[:3])
        if len(res) > 0 and res[0][0] != -1:
            object_id, link_id, _, hit_pos, hit_normal = res[0]
            p.changeDynamics(
                object_id, -1, activationState=p.ACTIVATION_STATE_WAKE_UP)
            if link_id == -1:
                link_pos, link_orn = p.getBasePositionAndOrientation(object_id)
            else:
                link_state = p.getLinkState(object_id, link_id)
                link_pos, link_orn = link_state[:2]

            child_frame_trans_pos, child_frame_trans_orn = p.invertTransform(
                link_pos, link_orn)
            child_frame_pos, child_frame_orn = \
                p.multiplyTransforms(child_frame_trans_pos,
                                     child_frame_trans_orn,
                                     hit_pos,
                                     [0, 0, 0, 1])
            self.constraint_marker.set_position(hit_pos)
            self.constraint_marker2.set_position(hit_pos)
            self.dist = np.linalg.norm(np.array(hit_pos) - camera_pose)
            cid = p.createConstraint(
                parentBodyUniqueId=self.constraint_marker.body_id,
                parentLinkIndex=-1,
                childBodyUniqueId=object_id,
                childLinkIndex=link_id,
                jointType=[p.JOINT_POINT2POINT, p.JOINT_FIXED][fixed],
                jointAxis=(0, 0, 0),
                parentFramePosition=(0, 0, 0),
                childFramePosition=child_frame_pos,
                childFrameOrientation=child_frame_orn,
            )
            p.changeConstraint(cid, maxForce=100)
            self.cid.append(cid)
            self.interaction_x, self.interaction_y = x, y

    def monitor_constraint_violation(self):
        for cid in self.cid:
            parent_body, parent_link, child_body, child_link, _, _, joint_position_parent, joint_position_child \
                = p.getConstraintInfo(cid)[:8]

            if parent_link == -1:
                parent_link_pos, parent_link_orn = p.getBasePositionAndOrientation(
                    parent_body)
            else:
                parent_link_pos, parent_link_orn = p.getLinkState(
                    parent_body, parent_link)[:2]

            if child_link == -1:
                child_link_pos, child_link_orn = p.getBasePositionAndOrientation(
                    child_body)
            else:
                child_link_pos, child_link_orn = p.getLinkState(
                    child_body, child_link)[:2]

            joint_pos_in_parent_world = p.multiplyTransforms(parent_link_pos,
                                                             parent_link_orn,
                                                             joint_position_parent,
                                                             [0, 0, 0, 1])[0]
            joint_pos_in_child_world = p.multiplyTransforms(child_link_pos,
                                                            child_link_orn,
                                                            joint_position_child,
                                                            [0, 0, 0, 1])[0]

            diff = np.linalg.norm(
                np.array(joint_pos_in_parent_world) - np.array(joint_pos_in_child_world))
            if diff > 0.2:
                self.remove_constraint()

    def get_hit(self, x, y):
        """
        Shoot a ray through pixel location (x, y) and returns the position and
        normal that this ray hits

        :param x: image pixel x coordinate
        :param y: image pixel y coordinate
        """
        camera_pose = np.array([self.px, self.py, self.pz])
        self.renderer.set_camera(
            camera_pose, camera_pose + self.view_direction, self.up)
        position_cam = np.array([(x - self.renderer.width / 2) / float(self.renderer.width / 2) * np.tan(
            self.renderer.horizontal_fov / 2.0 / 180.0 * np.pi),
            -(y - self.renderer.height / 2) / float(self.renderer.height / 2) * np.tan(
            self.renderer.vertical_fov / 2.0 / 180.0 * np.pi),
            -1,
            1])
        position_cam[:3] *= 5

        position_world = np.linalg.inv(self.renderer.V).dot(position_cam)
        position_eye = camera_pose
        res = p.rayTest(position_eye, position_world[:3])
        hit_pos = None
        hit_normal = None
        if len(res) > 0 and res[0][0] != -1:
            object_id, link_id, _, hit_pos, hit_normal = res[0]
        return hit_pos, hit_normal

    def remove_constraint(self):
        """
        Remove constraints created by create_constraint
        """
        for cid in self.cid:
            p.removeConstraint(cid)
        self.cid = []
        self.constraint_marker.set_position([0, 0, 100])
        self.constraint_marker2.set_position([0, 0, 100])

    def move_constraint(self, x, y):
        """
        Move the constraint marker (when the mouse is moved during interaction)

        :param x: image pixel x coordinate
        :param y: image pixel y coordinate
        """
        camera_pose = np.array([self.px, self.py, self.pz])
        self.renderer.set_camera(
            camera_pose, camera_pose + self.view_direction, self.up)

        position_cam = np.array([
            (x - self.renderer.width / 2) / float(self.renderer.width / 2) *
            np.tan(self.renderer.horizontal_fov / 2.0 / 180.0 * np.pi),
            -(y - self.renderer.height / 2) / float(self.renderer.height / 2) *
            np.tan(self.renderer.vertical_fov / 2.0 / 180.0 * np.pi),
            -1,
            1])
        position_cam[:3] = position_cam[:3] / \
            np.linalg.norm(position_cam[:3]) * self.dist
        position_world = np.linalg.inv(self.renderer.V).dot(position_cam)
        position_world /= position_world[3]
        self.constraint_marker.set_position(position_world[:3])
        self.constraint_marker2.set_position(position_world[:3])
        self.interaction_x, self.interaction_y = x, y
        self.monitor_constraint_violation()

    def move_constraint_z(self, dy):
        """
        Move the constraint marker closer or further away from the camera
        (when the mouse is moved during interaction)

        :param dy: delta y coordinate in the pixel space
        """
        x, y = self.interaction_x, self.interaction_y
        camera_pose = np.array([self.px, self.py, self.pz])
        self.renderer.set_camera(
            camera_pose, camera_pose + self.view_direction, self.up)

        self.dist *= (1 - dy)
        if self.dist < 0.1:
            self.dist = 0.1
        position_cam = np.array([(x - self.renderer.width / 2) / float(self.renderer.width / 2) * np.tan(
            self.renderer.horizontal_fov / 2.0 / 180.0 * np.pi),
            -(y - self.renderer.height / 2) / float(self.renderer.height / 2) * np.tan(
            self.renderer.vertical_fov / 2.0 / 180.0 * np.pi),
            -1,
            1])
        position_cam[:3] = position_cam[:3] / \
            np.linalg.norm(position_cam[:3]) * self.dist
        position_world = np.linalg.inv(self.renderer.V).dot(position_cam)
        position_world /= position_world[3]
        self.constraint_marker.set_position(position_world[:3])
        self.constraint_marker2.set_position(position_world[:3])
        self.monitor_constraint_violation()

    def mouse_callback(self, event, x, y, flags, params):
        """
        Mouse callback that handles all the mouse events

        :param event: OpenCV mouse event
        :param x: image pixel x coordinate
        :param y: image pixel y coordinate
        :param flags: any relevant flags passed by OpenCV.
        :param params: any extra parameters supplied by OpenCV
        """

        # Navigation mode
        if self.manipulation_mode == 0:
            # Only once, when pressing left mouse while ctrl key is pressed
            if flags == cv2.EVENT_FLAG_LBUTTON + cv2.EVENT_FLAG_CTRLKEY and not self.right_down:
                self._mouse_ix, self._mouse_iy = x, y
                self.right_down = True

            # Middle mouse button press or only once, when pressing left
            # mouse while shift key is pressed (Mac compatibility)
            elif (event == cv2.EVENT_MBUTTONDOWN) or (flags == cv2.EVENT_FLAG_LBUTTON + cv2.EVENT_FLAG_SHIFTKEY and not self.middle_down):
                self._mouse_ix, self._mouse_iy = x, y
                self.middle_down = True

            # left mouse button press
            elif event == cv2.EVENT_LBUTTONDOWN:
                self._mouse_ix, self._mouse_iy = x, y
                self.left_down = True

            # left mouse button released
            elif event == cv2.EVENT_LBUTTONUP:
                self.left_down = False
                self.right_down = False
                self.middle_down = False

            # middle mouse button released
            elif event == cv2.EVENT_MBUTTONUP:
                self.middle_down = False

            # moving mouse location on the window
            if event == cv2.EVENT_MOUSEMOVE:
                # if left button was pressed we change orientation of camera
                if self.left_down:
                    dx = (x - self._mouse_ix) / 100.0
                    dy = (y - self._mouse_iy) / 100.0
                    self._mouse_ix = x
                    self._mouse_iy = y
                    if not ((flags & cv2.EVENT_FLAG_CTRLKEY and flags & cv2.EVENT_FLAG_SHIFTKEY) or
                            (flags & cv2.EVENT_FLAG_CTRLKEY and flags & cv2.EVENT_FLAG_ALTKEY)):
                        self.phi += dy
                        self.phi = np.clip(
                            self.phi, -np.pi/2 + 1e-5, np.pi/2 - 1e-5)
                        self.theta += dx
                        self.view_direction = np.array([np.cos(self.theta) * np.cos(self.phi), np.sin(self.theta) * np.cos(
                            self.phi), np.sin(self.phi)])

                # if middle button was pressed we get closer/further away in the viewing direction
                elif self.middle_down:
                    d_vd = (y - self._mouse_iy) / 100.0
                    self._mouse_iy = y

                    motion_along_vd = d_vd*self.view_direction
                    self.px += motion_along_vd[0]
                    self.py += motion_along_vd[1]
                    self.pz += motion_along_vd[2]
                    self.pz = max(self.min_cam_z, self.pz)

                # if right button was pressed we change translation of camera
                elif self.right_down:
                    zz = self.view_direction / \
                        np.linalg.norm(self.view_direction)
                    xx = np.cross(zz, np.array([0, 0, 1]))
                    xx = xx/np.linalg.norm(xx)
                    yy = np.cross(xx, zz)
                    motion_along_vx = -((x - self._mouse_ix) / 100.0)*xx
                    motion_along_vy = ((y - self._mouse_iy) / 100.0)*yy
                    self._mouse_ix = x
                    self._mouse_iy = y

                    self.px += (motion_along_vx[0] + motion_along_vy[0])
                    self.py += (motion_along_vx[1] + motion_along_vy[1])
                    self.pz += (motion_along_vx[2] + motion_along_vy[2])
                    self.pz = max(self.min_cam_z, self.pz)

        # Manipulation mode
        elif self.manipulation_mode == 1:
            # Middle mouse button press or only once, when pressing left mouse
            # while shift key is pressed (Mac compatibility)
            if (event == cv2.EVENT_MBUTTONDOWN) or (flags == cv2.EVENT_FLAG_LBUTTON + cv2.EVENT_FLAG_SHIFTKEY and not self.middle_down):
                self._mouse_ix, self._mouse_iy = x, y
                self.middle_down = True
                self.create_constraint(x, y, fixed=True)
            elif event == cv2.EVENT_LBUTTONDOWN:  # left mouse button press
                self._mouse_ix, self._mouse_iy = x, y
                self.left_down = True
                self.create_constraint(x, y, fixed=False)
            elif event == cv2.EVENT_LBUTTONUP:  # left mouse button released
                self.left_down = False
                self.right_down = False
                self.middle_down = False
                self.remove_constraint()
            elif event == cv2.EVENT_MBUTTONUP:  # middle mouse button released
                self.left_down = False
                self.right_down = False
                self.middle_down = False
                self.remove_constraint()
            if event == cv2.EVENT_MOUSEMOVE:  # moving mouse location on the window
                if (self.left_down or self.middle_down) and not flags & cv2.EVENT_FLAG_CTRLKEY:
                    self._mouse_ix = x
                    self._mouse_iy = y
                    self.move_constraint(x, y)
                elif (self.left_down or self.middle_down) and flags & cv2.EVENT_FLAG_CTRLKEY:
                    dy = (y - self._mouse_iy) / 500.0
                    self.move_constraint_z(dy)

        # Motion planning / execution mode
        elif self.manipulation_mode == 2 and not self.block_command:
            # left mouse button press
            if event == cv2.EVENT_LBUTTONDOWN:
                self._mouse_ix, self._mouse_iy = x, y
                self.left_down = True
                self.hit_pos, _ = self.get_hit(x, y)

            # Base motion
            if event == cv2.EVENT_LBUTTONUP:
                hit_pos, _ = self.get_hit(x, y)
                target_yaw = np.arctan2(
                    hit_pos[1] - self.hit_pos[1], hit_pos[0] - self.hit_pos[0])
                self.planner.set_marker_position_yaw(self.hit_pos, target_yaw)
                self.left_down = False
                if hit_pos is not None:
                    self.block_command = True
                    plan = self.planner.plan_base_motion(
                        [self.hit_pos[0], self.hit_pos[1], target_yaw])
                    if plan is not None and len(plan) > 0:
                        self.planner.dry_run_base_plan(plan)
                    self.block_command = False

            # Visualize base subgoal orientation
            if event == cv2.EVENT_MOUSEMOVE:
                if self.left_down:
                    hit_pos, _ = self.get_hit(x, y)
                    target_yaw = np.arctan2(
                        hit_pos[1] - self.hit_pos[1], hit_pos[0] - self.hit_pos[0])
                    self.planner.set_marker_position_yaw(
                        self.hit_pos, target_yaw)

            # Arm motion
            if event == cv2.EVENT_MBUTTONDOWN:
                hit_pos, hit_normal = self.get_hit(x, y)
                if hit_pos is not None:
                    self.block_command = True
                    plan = self.planner.plan_arm_push(
                        hit_pos, -np.array(hit_normal))
                    self.planner.execute_arm_push(
                        plan, hit_pos, -np.array(hit_normal))
                    self.block_command = False

    def show_help_text(self, frame):
        """
        Show help text
        """
        if self.show_help < 0:
            return

        if self.show_help >= 150:
            first_color = (255, 0, 0)
            help_text = "Keyboard cheatsheet:"
            cv2.putText(frame, help_text, (10, 80),
                        cv2.FONT_HERSHEY_SIMPLEX, 0.5, first_color, 1, cv2.LINE_AA)
            help_text = "'w','a','s','d': up, left, down, right (any mode)"
            cv2.putText(frame, help_text, (10, 100),
                        cv2.FONT_HERSHEY_SIMPLEX, 0.5, first_color, 1, cv2.LINE_AA)
            help_text = "'q','e': turn left, turn right (any mode)"
            cv2.putText(frame, help_text, (10, 120),
                        cv2.FONT_HERSHEY_SIMPLEX, 0.5, first_color, 1, cv2.LINE_AA)
            help_text = "'m': switch control mode across navigation, manipulation, and planning"
            cv2.putText(frame, help_text, (10, 140),
                        cv2.FONT_HERSHEY_SIMPLEX, 0.5, first_color, 1, cv2.LINE_AA)
            help_text = "'r': Start/stop recording frames (results in \\tmp folder)"
            cv2.putText(frame, help_text, (10, 160),
                        cv2.FONT_HERSHEY_SIMPLEX, 0.5, first_color, 1, cv2.LINE_AA)
            help_text = "'p': Pause/resume recording"
            cv2.putText(frame, help_text, (10, 180),
                        cv2.FONT_HERSHEY_SIMPLEX, 0.5, first_color, 1, cv2.LINE_AA)
            help_text = "'h': Show this help on screen"
            cv2.putText(frame, help_text, (10, 200),
                        cv2.FONT_HERSHEY_SIMPLEX, 0.5, first_color, 1, cv2.LINE_AA)
            help_text = "'ESC': Quit"
            cv2.putText(frame, help_text, (10, 220),
                        cv2.FONT_HERSHEY_SIMPLEX, 0.5, first_color, 1, cv2.LINE_AA)
        else:
            second_color = (255, 0, 255)
            help_text = "Mouse control in navigation mode:"
            cv2.putText(frame, help_text, (10, 80),
                        cv2.FONT_HERSHEY_SIMPLEX, 0.5, second_color, 1, cv2.LINE_AA)
            help_text = "Left click and drag: rotate camera"
            cv2.putText(frame, help_text, (10, 100),
                        cv2.FONT_HERSHEY_SIMPLEX, 0.5, second_color, 1, cv2.LINE_AA)
            help_text = "CTRL + left click and drag: translate camera"
            cv2.putText(frame, help_text, (10, 120),
                        cv2.FONT_HERSHEY_SIMPLEX, 0.5, second_color, 1, cv2.LINE_AA)
            help_text = "Middle click and drag (linux) or left SHIFT + left click and drag:"
            cv2.putText(frame, help_text, (10, 140),
                        cv2.FONT_HERSHEY_SIMPLEX, 0.5, second_color, 1, cv2.LINE_AA)
            help_text = "translate camera closer/further away in the viewing direction"
            cv2.putText(frame, help_text, (10, 160),
                        cv2.FONT_HERSHEY_SIMPLEX, 0.5, second_color, 1, cv2.LINE_AA)
            help_text = "Mouse control in manipulation mode:"
            cv2.putText(frame, help_text, (10, 180),
                        cv2.FONT_HERSHEY_SIMPLEX, 0.5, second_color, 1, cv2.LINE_AA)
            help_text = "Left click and drag: create ball-joint connection to clicked object and move it"
            cv2.putText(frame, help_text, (10, 200),
                        cv2.FONT_HERSHEY_SIMPLEX, 0.5, second_color, 1, cv2.LINE_AA)
            help_text = "Middle click and drag (linux) or left SHIFT + left click and drag: create rigid connection"
            cv2.putText(frame, help_text, (10, 220),
                        cv2.FONT_HERSHEY_SIMPLEX, 0.5, second_color, 1, cv2.LINE_AA)
            help_text = " to object and move it"
            cv2.putText(frame, help_text, (10, 240),
                        cv2.FONT_HERSHEY_SIMPLEX, 0.5, second_color, 1, cv2.LINE_AA)
            help_text = "CTRL + click and drag: up/down of the mouse moves object further/closer"
            cv2.putText(frame, help_text, (10, 260),
                        cv2.FONT_HERSHEY_SIMPLEX, 0.5, second_color, 1, cv2.LINE_AA)
            help_text = "Mouse control in planning mode:"
            cv2.putText(frame, help_text, (10, 280),
                        cv2.FONT_HERSHEY_SIMPLEX, 0.5, second_color, 1, cv2.LINE_AA)
            help_text = "Left click: create (click), visualize (drag) and plan / execute (release) a base motion subgoal"
            cv2.putText(frame, help_text, (10, 300),
                        cv2.FONT_HERSHEY_SIMPLEX, 0.5, second_color, 1, cv2.LINE_AA)
            help_text = "for the robot base to reach the physical point that corresponds to the clicked pixel"
            cv2.putText(frame, help_text, (10, 320),
                        cv2.FONT_HERSHEY_SIMPLEX, 0.5, second_color, 1, cv2.LINE_AA)
            help_text = "Middle click: create, and plan / execute an arm motion subgoal"
            cv2.putText(frame, help_text, (10, 340),
                        cv2.FONT_HERSHEY_SIMPLEX, 0.5, second_color, 1, cv2.LINE_AA)
            help_text = "for the robot end-effector to reach the physical point that corresponds to the clicked pixel"
            cv2.putText(frame, help_text, (10, 360),
                        cv2.FONT_HERSHEY_SIMPLEX, 0.5, second_color, 1, cv2.LINE_AA)
        self.show_help -= 1

    def update(self):
        """
        Update images of Viewer
        """
        camera_pose = np.array([self.px, self.py, self.pz])
        if self.renderer is not None:
            self.renderer.set_camera(
                camera_pose, camera_pose + self.view_direction, self.up)

        if self.renderer is not None:
            frame = cv2.cvtColor(
                np.concatenate(self.renderer.render(modes=('rgb')), axis=1),
                cv2.COLOR_RGB2BGR)
        else:
            frame = np.zeros((300, 300, 3)).astype(np.uint8)

        # Text with the position and viewing direction of the camera of the external viewer
        text_color = (0, 0, 0)
        cv2.putText(frame, "px {:1.1f} py {:1.1f} pz {:1.1f}".format(self.px, self.py, self.pz), (10, 20),
                    cv2.FONT_HERSHEY_SIMPLEX, 0.5, text_color, 1, cv2.LINE_AA)
        cv2.putText(frame, "[{:1.1f} {:1.1f} {:1.1f}]".format(*self.view_direction), (10, 40),
                    cv2.FONT_HERSHEY_SIMPLEX, 0.5, text_color, 1, cv2.LINE_AA)
        cv2.putText(frame, ["nav mode", "manip mode", "planning mode"][self.manipulation_mode], (10, 60),
                    cv2.FONT_HERSHEY_SIMPLEX, 0.5, text_color, 1, cv2.LINE_AA)
        self.show_help_text(frame)

        cv2.imshow('ExternalView', frame)

        # We keep some double functinality for "backcompatibility"
        q = cv2.waitKey(1)
        move_vec = self.view_direction[:2]
        # step size is 0.05m
        move_vec = move_vec / np.linalg.norm(move_vec) * 0.05

        # show help text
        if q == ord('h'):
            self.show_help = 300

        # move
        elif q in [ord('w'), ord('s'), ord('a'), ord('d')]:
            if q == ord('w'):
                yaw = 0.0
            elif q == ord('s'):
                yaw = np.pi
            elif q == ord('a'):
                yaw = -np.pi / 2.0
            elif q == ord('d'):
                yaw = np.pi / 2.0
            move_vec = rotate_vector_2d(move_vec, yaw)
            self.px += move_vec[0]
            self.py += move_vec[1]
            if self.manipulation_mode == 1:
                self.move_constraint(self._mouse_ix, self._mouse_iy)

        # turn left
        elif q == ord('q'):
            self.theta += np.pi / 36
            self.view_direction = np.array([np.cos(self.theta) * np.cos(self.phi), np.sin(self.theta) * np.cos(
                self.phi), np.sin(self.phi)])
            if self.manipulation_mode == 1:
                self.move_constraint(self._mouse_ix, self._mouse_iy)

        # turn right
        elif q == ord('e'):
            self.theta -= np.pi / 36
            self.view_direction = np.array([np.cos(self.theta) * np.cos(self.phi), np.sin(self.theta) * np.cos(
                self.phi), np.sin(self.phi)])
            if self.manipulation_mode == 1:
                self.move_constraint(self._mouse_ix, self._mouse_iy)

        # quit (Esc)
        elif q == 27:
            if self.video_folder != "":
                logging.info("You recorded a video. To compile the frames into a mp4 go to the corresponding subfolder" +
                             " in /tmp and execute: ")
                logging.info(
                    "ffmpeg -i %5d.png -y -c:a copy -c:v libx264 -crf 18 -preset veryslow -r 30 video.mp4")
                logging.info(
                    "The last folder you collected images for a video was: " + self.video_folder)
            exit()

        # Start/Stop recording. Stopping saves frames to files
        elif q == ord('r'):
            if self.recording:
                self.recording = False
                self.pause_recording = False
            else:
                logging.info("Start recording*****************************")
                # Current time string to use to save the temporal urdfs
                timestr = time.strftime("%Y%m%d-%H%M%S")
                # Create the subfolder
                self.video_folder = os.path.join(
                    "/tmp", '{}_{}_{}'.format(
                        timestr, random.getrandbits(64), os.getpid()))
                os.makedirs(self.video_folder, exist_ok=True)
                self.recording = True
                self.frame_idx = 0

        # Pause/Resume recording
        elif q == ord('p'):
            if self.pause_recording:
                self.pause_recording = False
            else:
                self.pause_recording = True

        # Switch amoung navigation, manipulation, motion planning / execution modes
        elif q == ord('m'):
            self.left_down = False
            self.middle_down = False
            self.right_down = False
            self.manipulation_mode = (self.manipulation_mode + 1) % 3

        if self.recording and not self.pause_recording:
            cv2.imwrite(os.path.join(self.video_folder, '{:05d}.png'.format(self.frame_idx)),
                        (frame * 255).astype(np.uint8))
            self.frame_idx += 1

        if self.renderer is not None:
            frames = self.renderer.render_robot_cameras(modes=('rgb'))
            if len(frames) > 0:
                frame = cv2.cvtColor(np.concatenate(
                    frames, axis=1), cv2.COLOR_RGB2BGR)
                cv2.imshow('RobotView', frame)


if __name__ == '__main__':
    viewer = Viewer()
    while True:
        viewer.update()<|MERGE_RESOLUTION|>--- conflicted
+++ resolved
@@ -79,13 +79,8 @@
             if len(frames) > 0:
                 frame = cv2.cvtColor(np.concatenate(
                     frames, axis=1), cv2.COLOR_RGB2BGR)
-<<<<<<< HEAD
-                cv2.imshow('ExternalView', frame)
-        q = cv2.waitKey(1)
-=======
                 cv2.imshow('RobotView', frame)
         cv2.waitKey(1)
->>>>>>> ec81b4d4
 
 
 class Viewer:
