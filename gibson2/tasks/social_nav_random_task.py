--- conflicted
+++ resolved
@@ -29,7 +29,6 @@
                             then the pedestrian is considered backing off.
         """
         super(SocialNavRandomTask, self).__init__(env)
-<<<<<<< HEAD
         # For debugging purposes, so that we can simulate colliding pedestrians
         # np.random.seed(1)
         self.num_pedestrians = self.config.get('num_pedestrians', 3)
@@ -42,7 +41,6 @@
         self.backoff_radian_thresh = self.config.get(
             'backoff_radian_thresh', 2.7)
 
-=======
         self.termination_conditions.append(PedestrianCollision(self.config))
         # Each pixel is 0.01 square meter
         num_sqrt_meter = env.scene.floor_map[0].nonzero()[0].shape[0] / 100.0
@@ -50,7 +48,7 @@
             'num_sqrt_meter_per_ped', 10)
         self.num_pedestrians = int(
             num_sqrt_meter / self.num_sqrt_meter_per_ped)
->>>>>>> 4ac8f301
+
         self.neighbor_dist = self.config.get('orca_neighbor_dist', 5)
         self.max_neighbors = self.num_pedestrians + 1
         self.time_horizon = self.config.get('orca_time_horizon', 2.0)
@@ -414,11 +412,8 @@
 
             dist = np.linalg.norm([neighbor_pos_xyz[0] - ped_pos_xyz[0],
                                    neighbor_pos_xyz[1] - ped_pos_xyz[1]])
-            # print("Distance from pedestrian #{} to neighbor #{}: {:0.2f}" \
-            #         .format(orca_ped, orca_neighbor_id, dist))
             if dist >= self.neighbor_stop_radius:
                 continue
-            # print("Stopping neighboring pedestrian #{}!".format(orca_neighbor_id))
             peds_stop_flags[orca_neighbor_id] = True
             peds_next_pos_xyz[orca_neighbor_id] = neighbor_pos_xyz
         peds_stop_flags[id] = True
@@ -439,8 +434,7 @@
 
         yaw = ped.get_yaw()
 
-        # Computing the direction vector from roll, pitch, yaw
-        # https://stackoverflow.com/questions/1568568/how-to-convert-euler-angles-to-directional-vector
+        # Computing the directional vectors from yaw
         orient_x_dir = np.cos(yaw)
         orient_y_dir = np.sin(yaw)
         orient_dir = (orient_x_dir, orient_y_dir)
@@ -454,7 +448,4 @@
         angle = np.arccos(np.dot(normalized_dir, next_normalized_dir))
         is_backoff_detected = "TRUE" if angle >= self.backoff_radian_thresh \
             else "FALSE"
-        print("Ped index #{} at loc ({:0.2f}, {:0.2f}): angle (radians) between \
-                current orientation and next direction: {:0.2f}. Is backoff Detected: {}"\
-                .format(orca_ped, pos_xy[0], pos_xy[1], angle, is_backoff_detected))
         return angle >= self.backoff_radian_thresh