--- conflicted
+++ resolved
@@ -399,10 +399,6 @@
         WalkerBase.__init__(self, "husky.urdf", "base_link", action_dim=4, sensor_dim=20, power=2.5, scale = 0.6, target_pos=target_pos, resolution=resolution)
         self.initial_pos = initial_pos
         self.initial_orn = initial_orn
-<<<<<<< HEAD
-        WalkerBase.__init__(self, "husky.urdf", "base_link", action_dim=4, obs_dim=20, mode=mode, power=2.5, scale = 0.6, target_pos=target_pos)
-=======
->>>>>>> 4eea4c31
         self.eye_offset_orn = euler2quat(np.pi / 2, 0, np.pi / 2, axes='sxyz')
         if self.is_discrete:
             self.action_space = gym.spaces.Discrete(5)
